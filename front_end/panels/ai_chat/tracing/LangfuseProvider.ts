// Copyright 2025 The Chromium Authors. All rights reserved.
// Use of this source code is governed by a BSD-style license that can be
// found in the LICENSE file.

import { createLogger } from '../core/Logger.js';
import { 
  TracingProvider, 
  type TracingContext, 
  type TraceMetadata, 
  type ObservationData 
} from './TracingProvider.js';

const logger = createLogger('LangfuseProvider');

interface LangfuseEvent {
  id: string;
  timestamp: string;
  type: 'trace-create' | 'span-create' | 'event-create' | 'generation-create' | 'score-create';
  body: Record<string, any>;
  metadata?: Record<string, any>;
}

interface LangfuseBatch {
  batch: LangfuseEvent[];
  metadata?: Record<string, any>;
}

/**
 * Langfuse implementation of TracingProvider
 */
export class LangfuseProvider extends TracingProvider {
  private endpoint: string;
  private publicKey: string;
  private secretKey: string;
  private eventBuffer: LangfuseEvent[] = [];
  private flushTimer?: number;
<<<<<<< HEAD
  private readonly batchSize = 1; // Send immediately
  private readonly flushInterval = 100; // Check frequently
=======
  private readonly batchSize = 20; // Reasonable batch size for hierarchical tracing
  private readonly flushInterval = 5000; // 5 seconds - less frequent auto-flush
  private readonly maxBufferSize = 1000; // Prevent memory exhaustion
  private readonly maxRetryEvents = 100; // Keep only recent events on buffer overflow
  private observationStore: Map<string, { observation: ObservationData; traceId: string }> = new Map();
  
  // Thread safety for buffer operations
  private isFlushInProgress = false;
  private flushPromise?: Promise<void>;
  private isTimerStarted = false;
  private lastCleanup = Date.now();
  private readonly maxObservationAge = 24 * 60 * 60 * 1000; // 24 hours
>>>>>>> 4cfb2f75

  constructor(endpoint: string, publicKey: string, secretKey: string, enabled: boolean = true) {
    super(enabled);
    this.endpoint = endpoint.endsWith('/') ? endpoint.slice(0, -1) : endpoint;
    this.publicKey = publicKey;
    this.secretKey = secretKey;
  }

  async initialize(): Promise<void> {
    if (!this.enabled) return;
    
    logger.info('Initializing Langfuse provider', {
      endpoint: this.endpoint,
      publicKey: this.publicKey.substring(0, 10) + '...'
    });

    // Stop existing timer if any to prevent memory leaks
    this.stopAutoFlush();
    
    // Start auto-flush timer
    this.startAutoFlush();
  }

  async createSession(sessionId: string, metadata?: TraceMetadata): Promise<void> {
    if (!this.enabled) return;

    // Sessions are implicitly created when traces reference them
    logger.debug('Session will be created implicitly', { sessionId });
  }

  async createTrace(
    traceId: string,
    sessionId: string,
    name: string,
    input?: any,
    metadata?: TraceMetadata,
    userId?: string,
    tags?: string[]
  ): Promise<void> {
    if (!this.enabled) return;

    const event: LangfuseEvent = {
      id: this.generateEventId(),
      timestamp: new Date().toISOString(),
      type: 'trace-create',
      body: {
        id: traceId,
        sessionId,
        name,
        timestamp: new Date().toISOString(),
        ...(input !== undefined && { input: this.sanitizeObservationData(input) }),
        ...(metadata && { metadata: this.sanitizeObservationData(metadata) }),
        ...(userId && { userId }),
        ...(tags && tags.length > 0 && { tags })
      }
    };

    this.addEvent(event);
  }

  async createObservation(
    observation: ObservationData,
    traceId: string
  ): Promise<void> {
    if (!this.enabled) {
      console.log(`[HIERARCHICAL_TRACING] LangfuseProvider: Tracing disabled, skipping observation creation:`, {
        observationId: observation.id,
        name: observation.name,
        type: observation.type
      });
      return;
    }

    console.log(`[HIERARCHICAL_TRACING] LangfuseProvider: Creating observation:`, {
      observationId: observation.id,
      name: observation.name,
      type: observation.type,
      traceId,
      parentObservationId: observation.parentObservationId,
      metadata: observation.metadata
    });

    // Determine the correct event type based on observation type
    let eventType: 'span-create' | 'event-create' | 'generation-create';
    switch (observation.type) {
      case 'span':
        eventType = 'span-create';
        break;
      case 'event':
        eventType = 'event-create';
        break;
      case 'generation':
        eventType = 'generation-create';
        break;
      default:
        eventType = 'event-create'; // Default fallback
    }

    const startTime = observation.startTime || new Date();
    
    const body: Record<string, any> = {
      id: observation.id,
      traceId,
      name: observation.name || 'Unnamed Observation',
      startTime: startTime.toISOString(), // Required field for all observations
      ...(observation.parentObservationId && { parentObservationId: observation.parentObservationId }),
      ...(observation.input !== undefined && { input: this.sanitizeObservationData(observation.input) }),
      ...(observation.output !== undefined && { output: this.sanitizeObservationData(observation.output) }),
      ...(observation.metadata && { metadata: this.sanitizeObservationData(observation.metadata) }),
      ...(observation.error && { level: 'ERROR', statusMessage: observation.error })
    };

    // Add type-specific fields
    if (observation.type === 'span') {
      if (observation.endTime) {
        body.endTime = observation.endTime.toISOString();
      }
    }

    if (observation.type === 'generation') {
      if (observation.model) {
        body.model = observation.model;
      }
      if (observation.modelParameters) {
        body.modelParameters = observation.modelParameters;
      }
      if (observation.usage) {
        body.usage = {
          promptTokens: observation.usage.promptTokens,
          completionTokens: observation.usage.completionTokens,
          totalTokens: observation.usage.totalTokens
        };
      }
      // Generation uses completionStartTime
      body.completionStartTime = startTime.toISOString();
    }

    const event: LangfuseEvent = {
      id: this.generateEventId(),
      timestamp: new Date().toISOString(),
      type: eventType, // Use correct Langfuse event type
      body,
      metadata: observation.metadata
    };

    this.addEvent(event);
    
    // Store observation data for potential updates
    this.observationStore.set(observation.id, { observation: { ...observation }, traceId });
    
    // Periodic cleanup of old observations
    this.cleanupObservationStore();
    
    console.log(`[HIERARCHICAL_TRACING] LangfuseProvider: Successfully created observation:`, {
      observationId: observation.id,
      eventType,
      stored: true,
      eventId: event.id
    });
  }

  async updateObservation(
    observationId: string,
    updates: Partial<ObservationData>
  ): Promise<void> {
    if (!this.enabled) {
      console.log(`[HIERARCHICAL_TRACING] LangfuseProvider: Tracing disabled, skipping observation update:`, {
        observationId,
        updates
      });
      return;
    }

    console.log(`[HIERARCHICAL_TRACING] LangfuseProvider: Updating observation:`, {
      observationId,
      updates,
      hasEndTime: !!updates.endTime,
      hasOutput: !!updates.output,
      hasError: !!updates.error
    });

    // Get the stored observation data
    const stored = this.observationStore.get(observationId);
    if (!stored) {
      console.log(`[HIERARCHICAL_TRACING] LangfuseProvider: Cannot update observation - not found:`, { 
        observationId,
        availableObservations: Array.from(this.observationStore.keys())
      });
      logger.warn('Cannot update observation - original observation not found', { observationId });
      return;
    }

    // Merge updates with original observation data
    const updatedObservation: ObservationData = {
      ...stored.observation,
      ...updates,
      // Ensure ID stays the same
      id: observationId
    };

    // Determine the correct event type based on observation type
    let eventType: 'span-create' | 'event-create' | 'generation-create';
    switch (updatedObservation.type) {
      case 'span':
        eventType = 'span-create';
        break;
      case 'event':
        eventType = 'event-create';
        break;
      case 'generation':
        eventType = 'generation-create';
        break;
      default:
        eventType = 'event-create';
    }

    const startTime = updatedObservation.startTime || new Date();
    
    const body: Record<string, any> = {
      id: updatedObservation.id,
      traceId: stored.traceId,
      name: updatedObservation.name || 'Unnamed Observation',
      startTime: startTime.toISOString(),
      ...(updatedObservation.parentObservationId && { parentObservationId: updatedObservation.parentObservationId }),
      ...(updatedObservation.input !== undefined && { input: this.sanitizeObservationData(updatedObservation.input) }),
      ...(updatedObservation.output !== undefined && { output: this.sanitizeObservationData(updatedObservation.output) }),
      ...(updatedObservation.metadata && { metadata: this.sanitizeObservationData(updatedObservation.metadata) }),
      ...(updatedObservation.error && { level: 'ERROR', statusMessage: updatedObservation.error })
    };

    // Add type-specific fields
    if (updatedObservation.type === 'span') {
      if (updatedObservation.endTime) {
        body.endTime = updatedObservation.endTime.toISOString();
      }
    }

    if (updatedObservation.type === 'generation') {
      if (updatedObservation.model) {
        body.model = updatedObservation.model;
      }
      if (updatedObservation.modelParameters) {
        body.modelParameters = updatedObservation.modelParameters;
      }
      if (updatedObservation.usage) {
        body.usage = {
          promptTokens: updatedObservation.usage.promptTokens,
          completionTokens: updatedObservation.usage.completionTokens,
          totalTokens: updatedObservation.usage.totalTokens
        };
      }
      // Generation uses completionStartTime
      if (updatedObservation.endTime) {
        body.endTime = updatedObservation.endTime.toISOString();
      }
    }

    const event: LangfuseEvent = {
      id: this.generateEventId(),
      timestamp: new Date().toISOString(),
      type: eventType,
      body,
      metadata: updatedObservation.metadata
    };

    this.addEvent(event);
    
    // Update stored observation data
    this.observationStore.set(observationId, { observation: updatedObservation, traceId: stored.traceId });
    
    console.log(`[HIERARCHICAL_TRACING] LangfuseProvider: Successfully updated observation:`, {
      observationId,
      eventType,
      eventId: event.id,
      hasEndTime: !!updatedObservation.endTime,
      hasOutput: !!updatedObservation.output,
      hasError: !!updatedObservation.error
    });
    
    logger.debug('Updated observation', { observationId, updates });
  }

  async finalizeTrace(
    traceId: string,
    output?: any,
    metadata?: TraceMetadata
  ): Promise<void> {
    if (!this.enabled) return;

    // Create a trace-create event with output to update the trace
    const event: LangfuseEvent = {
      id: this.generateEventId(),
      timestamp: new Date().toISOString(),
      type: 'trace-create',
      body: {
        id: traceId,
        timestamp: new Date().toISOString(),
        ...(output !== undefined && { output: this.sanitizeObservationData(output) }),
        ...(metadata && { metadata: this.sanitizeObservationData(metadata) })
      }
    };

    this.addEvent(event);
    
    // Flush immediately when trace is finalized
    await this.flush();
  }

  async flush(): Promise<void> {
    // Return existing flush promise if one is in progress
    if (this.isFlushInProgress && this.flushPromise) {
      console.log(`[HIERARCHICAL_TRACING] LangfuseProvider: Flush already in progress, waiting...`);
      return this.flushPromise;
    }
    
    if (!this.enabled || this.eventBuffer.length === 0) {
      console.log(`[HIERARCHICAL_TRACING] LangfuseProvider: Flush called but skipped:`, {
        enabled: this.enabled,
        bufferLength: this.eventBuffer.length
      });
      return;
    }

    this.isFlushInProgress = true;
    this.flushPromise = this.performFlush();
    
    try {
      await this.flushPromise;
    } finally {
      this.isFlushInProgress = false;
      this.flushPromise = undefined;
    }
  }

  private async performFlush(): Promise<void> {
    console.log(`[HIERARCHICAL_TRACING] LangfuseProvider: Starting atomic flush of ${this.eventBuffer.length} events`);
    
    // Atomic buffer clear using splice - prevents race conditions
    const events = this.eventBuffer.splice(0);
    
    if (events.length === 0) {
      console.log(`[HIERARCHICAL_TRACING] LangfuseProvider: No events to flush after atomic clear`);
      return;
    }

    // Log event types being flushed
    const eventSummary = events.reduce((acc, event) => {
      acc[event.type] = (acc[event.type] || 0) + 1;
      return acc;
    }, {} as Record<string, number>);
    console.log(`[HIERARCHICAL_TRACING] LangfuseProvider: Event types being flushed:`, eventSummary);

    try {
      await this.sendBatch(events);
      logger.debug(`Flushed ${events.length} events to Langfuse`);
      console.log(`[HIERARCHICAL_TRACING] LangfuseProvider: Successfully flushed ${events.length} events`);
    } catch (error) {
      logger.error('Failed to flush events to Langfuse', error);
      console.error(`[HIERARCHICAL_TRACING] LangfuseProvider: Failed to flush events:`, error);
      
      // Re-add events to front maintaining chronological order
      this.eventBuffer.unshift(...events);
      console.log(`[HIERARCHICAL_TRACING] LangfuseProvider: Restored ${events.length} events to buffer`);
      throw error;
    }
  }

  private sanitizeObservationData(data: any): any {
    if (data === null || data === undefined) return data;
    
    // Handle primitive types
    if (typeof data !== 'object') {
      return typeof data === 'string' && data.length > 5000 ? 
        data.substring(0, 5000) + '... [truncated]' : data;
    }
    
    // Handle arrays
    if (Array.isArray(data)) {
      return data.slice(0, 100).map(item => this.sanitizeObservationData(item)); // Limit array size
    }
    
    // Handle objects - create a new clean object
    const sanitized: any = {};
    const seen = new WeakSet();
    
    for (const [key, value] of Object.entries(data)) {
      // Skip problematic keys that often cause circular references
      if (key === 'agentSession' && value && typeof value === 'object') {
        // Keep only essential agentSession data
        sanitized[key] = {
          sessionId: (value as any).sessionId,
          agentName: (value as any).agentName,
          status: (value as any).status,
          messageCount: (value as any).messages?.length || 0,
          startTime: (value as any).startTime,
          endTime: (value as any).endTime
        };
        continue;
      }
      
      // Skip DOM elements and functions
      if (value && typeof value === 'object') {
        if (seen.has(value)) continue; // Skip circular refs
        if ((value as any).nodeType || (value as any).constructor?.name === 'HTMLElement') continue;
        if ((value as any).constructor?.name?.includes('Promise')) continue;
        if ((value as any).constructor?.name?.includes('Function')) continue;
        seen.add(value);
      }
      
      // Recursively sanitize nested objects
      sanitized[key] = this.sanitizeObservationData(value);
    }
    
    return sanitized;
  }

  private safeStringify(obj: any): string {
    const seen = new WeakSet();
    return JSON.stringify(obj, (key, value) => {
      // Skip circular references
      if (typeof value === 'object' && value !== null) {
        if (seen.has(value)) {
          return '[Circular Reference]';
        }
        seen.add(value);
      }
      
      // Truncate very large strings to prevent payload bloat
      if (typeof value === 'string' && value.length > 10000) {
        return value.substring(0, 10000) + '... [truncated]';
      }
      
      // Remove problematic properties that often contain circular refs
      if (key === 'agentSession' && typeof value === 'object') {
        // Keep only essential agentSession data for tracing
        return {
          agentName: value.agentName,
          sessionId: value.sessionId,
          messageCount: value.messages?.length || 0,
          status: value.status
        };
      }
      
      // Remove DOM elements and complex objects that can't be serialized
      if (value && typeof value === 'object') {
        if (value.nodeType || value.constructor?.name === 'HTMLElement') {
          return '[DOM Element]';
        }
        if (value.constructor?.name?.includes('Promise')) {
          return '[Promise]';
        }
        if (value.constructor?.name?.includes('Function')) {
          return '[Function]';
        }
      }
      
      return value;
    });
  }

  private async sendBatch(events: LangfuseEvent[]): Promise<void> {
    const batch: LangfuseBatch = {
      batch: events,
      metadata: {
        source: 'devtools-ai-chat',
        version: '1.0.0'
      }
    };

    let bodyString: string;
    try {
      bodyString = this.safeStringify(batch);
    } catch (error) {
      logger.error('Failed to serialize batch for Langfuse ingestion', error);
      console.error(`[HIERARCHICAL_TRACING] LangfuseProvider: Serialization failed:`, error);
      throw new Error(`Failed to serialize tracing data: ${error instanceof Error ? error.message : String(error)}`);
    }

    const response = await fetch(`${this.endpoint}/api/public/ingestion`, {
      method: 'POST',
      headers: {
        'Content-Type': 'application/json',
        'Authorization': 'Basic ' + btoa(`${this.publicKey}:${this.secretKey}`)
      },
      body: bodyString
    });

    if (!response.ok) {
      const errorText = await response.text();
      throw new Error(`Langfuse ingestion failed: ${response.status} ${errorText}`);
    }
  }

  private addEvent(event: LangfuseEvent): void {
    // Implement buffer size limits to prevent memory exhaustion
    if (this.eventBuffer.length >= this.maxBufferSize) {
      const discarded = this.eventBuffer.length - this.maxRetryEvents;
      this.eventBuffer.splice(0, discarded);
      logger.warn(`Buffer overflow: discarded ${discarded} oldest events`, {
        maxBufferSize: this.maxBufferSize,
        maxRetryEvents: this.maxRetryEvents
      });
      console.log(`[HIERARCHICAL_TRACING] LangfuseProvider: Buffer overflow, discarded ${discarded} events`);
    }
    
    console.log(`[HIERARCHICAL_TRACING] LangfuseProvider: Adding event to buffer:`, { 
      eventType: event.type, 
      eventId: event.id,
      bufferSizeBefore: this.eventBuffer.length,
      bufferSizeAfter: this.eventBuffer.length + 1,
      batchSize: this.batchSize
    });
    
    logger.debug('Adding event to buffer', { 
      eventType: event.type, 
      eventId: event.id,
      bufferSize: this.eventBuffer.length + 1
    });
    
    this.eventBuffer.push(event);

    if (this.eventBuffer.length >= this.batchSize) {
      console.log(`[HIERARCHICAL_TRACING] LangfuseProvider: Buffer full, triggering auto-flush`);
      logger.debug('Buffer full, triggering auto-flush');
      this.flush().catch(error => {
        logger.error('Auto-flush failed', error);
      });
    } else {
      console.log(`[HIERARCHICAL_TRACING] LangfuseProvider: Buffer not full yet:`, {
        currentSize: this.eventBuffer.length,
        batchSize: this.batchSize,
        remaining: this.batchSize - this.eventBuffer.length
      });
    }
  }

  private startAutoFlush(): void {
    if (this.isTimerStarted) {
      logger.warn('Auto-flush timer already started, skipping');
      return;
    }
    
    this.isTimerStarted = true;
    this.flushTimer = window.setInterval(() => {
      this.flush().catch(error => {
        logger.error('Periodic flush failed', error);
      });
    }, this.flushInterval);
    
    logger.debug('Auto-flush timer started', { interval: this.flushInterval });
  }

  private stopAutoFlush(): void {
    if (this.flushTimer) {
      window.clearInterval(this.flushTimer);
      this.flushTimer = undefined;
    }
    this.isTimerStarted = false;
    logger.debug('Auto-flush timer stopped');
  }

  private generateEventId(): string {
    return `${Date.now()}-${Math.random().toString(36).substring(2, 11)}`;
  }

  private cleanupObservationStore(): void {
    const now = Date.now();
    
    // Only cleanup every hour to avoid performance impact
    if (now - this.lastCleanup < 60 * 60 * 1000) return;
    
    let cleaned = 0;
    for (const [observationId, stored] of this.observationStore.entries()) {
      const age = now - (stored.observation.startTime?.getTime() || 0);
      if (age > this.maxObservationAge) {
        this.observationStore.delete(observationId);
        cleaned++;
      }
    }
    
    this.lastCleanup = now;
    if (cleaned > 0) {
      logger.info(`Cleaned up ${cleaned} old observations from store`);
      console.log(`[HIERARCHICAL_TRACING] LangfuseProvider: Cleaned up ${cleaned} old observations`);
    }
  }

  /**
   * Cleanup method to stop auto-flush timer and clean resources
   */
  destroy(): void {
    logger.info('Destroying LangfuseProvider');
    
    // Stop timer
    this.stopAutoFlush();
    
    // Clear observation store to prevent memory leaks
    this.observationStore.clear();
    
    // Final flush attempt
    this.flush().catch(error => {
      logger.error('Final flush failed during destroy', error);
    });
    
    console.log(`[HIERARCHICAL_TRACING] LangfuseProvider: Destroyed with ${this.eventBuffer.length} remaining events`);
  }
}<|MERGE_RESOLUTION|>--- conflicted
+++ resolved
@@ -34,10 +34,6 @@
   private secretKey: string;
   private eventBuffer: LangfuseEvent[] = [];
   private flushTimer?: number;
-<<<<<<< HEAD
-  private readonly batchSize = 1; // Send immediately
-  private readonly flushInterval = 100; // Check frequently
-=======
   private readonly batchSize = 20; // Reasonable batch size for hierarchical tracing
   private readonly flushInterval = 5000; // 5 seconds - less frequent auto-flush
   private readonly maxBufferSize = 1000; // Prevent memory exhaustion
@@ -50,7 +46,6 @@
   private isTimerStarted = false;
   private lastCleanup = Date.now();
   private readonly maxObservationAge = 24 * 60 * 60 * 1000; // 24 hours
->>>>>>> 4cfb2f75
 
   constructor(endpoint: string, publicKey: string, secretKey: string, enabled: boolean = true) {
     super(enabled);
